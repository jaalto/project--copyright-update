--- conflicted
+++ resolved
@@ -22,28 +22,20 @@
       https://github.com/jaalto/project--copyright-update
 
     To report bugs
-<<<<<<< HEAD
-      See Github
-
-    Source code repository
-      See Github
-=======
       See above
 
     Source code repository
       See above
->>>>>>> 7724403d
+
+    Source code repository
+      See above
 
     Depends
       Perl (any version). Uses only standard Perl libraries.
 
 Copyright
 
-<<<<<<< HEAD
     Copyright (C) 2000-2019 Jari Aalto
-=======
-    Copyright (C) 2000-2016 Jari Aalto
->>>>>>> 7724403d
 
 License
 
