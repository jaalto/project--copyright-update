NAME
    copyright-update - Update Copyright information in files

SYNOPSIS
      copyright-update [options] FILE [FILE ...]
      copyright-update [options] --recursive PATH [PATH ...]

DESCRIPTION
    Update the copyright information in set of files, possibly recursively,
    matching content criteria. The updating affects copyright year, GPL
    address information etc.

    The line must have word "Copyright", a space, three characters '(C)' (or
    a U+00A9 UTF copyright sign), a space, and the range of years. Varying
    amount of spaces and tabs are permitted, but there must be no spaces
    around the dash-character in YEAR-YEAR. Examples:

                A whitespace, or multiple, required
                |   |           No space between years
                |   |           |
       Copyright (C)        YYYY-YYYY
       Copyright: (C)       YYYY-YYYY
                |
                A colon is optional

    By default certain files and paths are always ignored; like version
    control directories, backups files, object files and binary files
    according to Perl's "-T" file test. Run program with option
    --help-exclude to see exclude path list.

OPTIONS
  Run options
    -a, --auto
        In automatic mode, the author's name is read from environment
        variable NAME and only lines matching 'Copyright.*$NAME' are
        affected. If NAME is not set, read information from EMAIL.

        If neither NAME nor EMAIL exists in evenvironemt, or if their values
        are not in a recognizable formats (see section ENVIRONMENT), this
        options does nothing.

        This option effectively tries to preset value for the --line option.

    -c, --code
        Preset --include to match common code files: .c, .h, .cc, .hh, .cpp,
        .c++, .hpp, .C, .pl, .py, .sh and .rb

    -d, --debug LEVEL
        Turn on debug. Level can be in range 0-10.

    -f, --fsf-address
        Change License paragraphs that refer to FSF address. The FSF's
        current recommendation is to redirect inquiries about licences to
        their URL.

        Effectively replace paragraphs:

          You should have received a copy of the GNU General Public License
          along with this program; if not, write to the Free Software
          Foundation, Inc., 59 Temple Place, Suite 330, Boston, MA 02111-1307 USA

          You should have received a copy of the GNU General Public License
          along with this package; if not, write to the Free Software
          Foundation, Inc., 51 Franklin St, Fifth Floor, Boston, MA 02110-1301USA

        With this:

          You should have received a copy of the GNU General Public License
          along with this program. If not, see <http://www.gnu.org/licenses/>.

    -i, --include REGEXP
        Include files matching regexp. The match is done against whole path.

        If this option is not supplied, every file is automatically
        included. The matches can be further filtered by using option
        --exclude.

        This option can be used multiple times. See also option --code.

    -l, --line REGEXP
        Change only lines which match REGEXP. The match is case-insensitive.

    -r, --recursive
        Recursively search all directories given in command line.

    -R, --regexp REGEXP
        Change only files whose content matches REGEXP. The file is read in
        as a one big string so that it's possible to match using Perl
        regular expressions across the whole file. An example:
        '(?smi)This.*multi.*line.*match'. See perlre(1) for more information
        about 'smi' and other modifiers.

        This option can be used as a preliminary *Content criteria*, to
        select files before --line option finds the correct Copyright lines.

    -t, --test, --dry-run
        Run in test mode. Show what would happen. No files are changed.

    -v, --verbose LEVEL
        Print informational messages. Increase numeric LEVEL for more
        verbosity.

    -x, --exclude REGEXP
        Ignore files matching regexp. The match is done against whole path.
        The option can be used multiple times.

        This option is applied after possible --include matches.

    -y, --year YEAR
        Update files using YEAR. Value must be four digits.

        The default operation is to use currect year, so this option is not
        necessary in normal use. Use case: you plan to take a long holiday
        before year's end and want to update the next year's value
        beforehand.

    -Y, --no-year
        Disable updating year.

  Miscellaneus options
    -h, --help
        Display help.

    --help-exclude
        Display default values used to exclude paths and files.

    --help-html
        Display help in HTML format.

    --help-man
        Display help in manual page man(1) format.

    -V, --version
        Display contact and version information.

EXAMPLES
    The primary use is to update files to reflect current year; option
    --year is implicit:

       copyright-update *

    To test what would happen:

       copyright-update --verbose 1 --test *

    Update only C-code file:

       copyright-update --verbose 1 --include '\.[ch]$' --recursive .

    It is possible to restrict updating files recursively to only those
    files whose content match regexp. Here, the lines affected are those
    that match --line regular expression.

       copyright-update \
            --regexp  '(?i)Author:.*John.*Doe' \
            --line    '\bFoo\b' \
            --ignore  '\.(bak|bup|[~#]])$' \
            --verbose 1 \
            --year    2013 \
            --test \
            --recursive \
            .

TROUBLESHOOTING
    See option --debug.

ENVIRONMENT
    EMAIL
        In the form "firstname.lastname@example.com"; that is, without the
        angles <>. If set, the value is used in option --auto only if
        environment variable NAME is not set.

        In order to find first and lastname, the localpart in email address
        must match case insensitive regexp '^[a-z-]+\.[a-z-]+@':

            address@example.com            Not used, not in form First.Last
            +------ +----------

            mr.first.lastname@example.com  Not used, likewise
            +---------------- +----------
            |                 |
            Localpart         Domain part

    NAME
        In the form "Firstname Lastname". If set, the value is used in
        option --auto.

FILES
    None.

EXIT STATUS
    Not defined.

SEE ALSO
    licensecheck(1)

DEPENDENCIES
    Uses only standard Perl modules.

BUGS AND LIMITATIONS
    The Copyright stanzas searched with option --fsf-address must be exactly
    like in the FSF recommendation in order for them to be noticed. See
    STANDARDS.

STANDARDS
    "How to use GNU licenses for your own software"
    http://www.gnu.org/copyleft/gpl-howto.html

    "Information for maintainers of GNU software (6.5 Copyright Notices)"
    http://www.gnu.org/prep/maintain/html_node/Copyright-Notices.html

    "Information for maintainers of GNU software (6.6 License Notices)"
    http://www.gnu.org/prep/maintain/html_node/License-Notices.html#License-
    Notices

AVAILABILITY
    Homepage is at https://github.com/jaalto/project--copyright-update

AUTHOR
    Jari Aalto

LICENSE AND COPYRIGHT
<<<<<<< HEAD
    Copyright (C) 2000-2019 Jari Aalto
=======
    Copyright (C) 2000-2016 Jari Aalto
>>>>>>> 7724403d

    This program is free software; you can redistribute and/or modify
    program under the terms of GNU General Public license either version 2
    of the License, or (at your option) any later version. For more
    information, see see <http://www.gnu.org/licenses/>.
<|MERGE_RESOLUTION|>--- conflicted
+++ resolved
@@ -220,11 +220,7 @@
     Jari Aalto
 
 LICENSE AND COPYRIGHT
-<<<<<<< HEAD
-    Copyright (C) 2000-2019 Jari Aalto
-=======
     Copyright (C) 2000-2016 Jari Aalto
->>>>>>> 7724403d
 
     This program is free software; you can redistribute and/or modify
     program under the terms of GNU General Public license either version 2
